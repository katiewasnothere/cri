/*
Copyright 2017 The Kubernetes Authors.

Licensed under the Apache License, Version 2.0 (the "License");
you may not use this file except in compliance with the License.
You may obtain a copy of the License at

    http://www.apache.org/licenses/LICENSE-2.0

Unless required by applicable law or agreed to in writing, software
distributed under the License is distributed on an "AS IS" BASIS,
WITHOUT WARRANTIES OR CONDITIONS OF ANY KIND, either express or implied.
See the License for the specific language governing permissions and
limitations under the License.
*/

package server

import (
	"fmt"
	"io/ioutil"
	"os"
	"path"
	"path/filepath"
	"strconv"
	"strings"
	"time"

	"github.com/BurntSushi/toml"
	"github.com/containerd/containerd"
	"github.com/containerd/containerd/containers"
	"github.com/containerd/containerd/errdefs"
	"github.com/containerd/containerd/runtime/linux/runctypes"
	runcoptions "github.com/containerd/containerd/runtime/v2/runc/options"
	runhcsoptions "github.com/containerd/containerd/runtime/v2/runhcs/options"
	"github.com/containerd/typeurl"
	"github.com/docker/distribution/reference"
	imagedigest "github.com/opencontainers/go-digest"
	runtimespec "github.com/opencontainers/runtime-spec/specs-go"
	"github.com/opencontainers/runtime-tools/generate"
	"github.com/pkg/errors"
	"golang.org/x/net/context"
	runtime "k8s.io/kubernetes/pkg/kubelet/apis/cri/runtime/v1alpha2"

	runtimeoptions "github.com/containerd/cri/pkg/api/runtimeoptions/v1"
	criconfig "github.com/containerd/cri/pkg/config"
	"github.com/containerd/cri/pkg/store"
	containerstore "github.com/containerd/cri/pkg/store/container"
	imagestore "github.com/containerd/cri/pkg/store/image"
	sandboxstore "github.com/containerd/cri/pkg/store/sandbox"
)

const (
	// errorStartReason is the exit reason when fails to start container.
	errorStartReason = "StartError"
	// errorStartExitCode is the exit code when fails to start container.
	// 128 is the same with Docker's behavior.
	errorStartExitCode = 128
	// completeExitReason is the exit reason when container exits with code 0.
	completeExitReason = "Completed"
	// errorExitReason is the exit reason when container exits with code non-zero.
	errorExitReason = "Error"
	// oomExitReason is the exit reason when process in container is oom killed.
	oomExitReason = "OOMKilled"
)

const (
	// defaultSandboxOOMAdj is default omm adj for sandbox container. (kubernetes#47938).
	defaultSandboxOOMAdj = -998
	// defaultSandboxCPUshares is default cpu shares for sandbox container.
	defaultSandboxCPUshares = 2
	// defaultShmSize is the default size of the sandbox shm.
	defaultShmSize = int64(1024 * 1024 * 64)
	// relativeRootfsPath is the rootfs path relative to bundle path.
	relativeRootfsPath = "rootfs"
	// sandboxesDir contains all sandbox root. A sandbox root is the running
	// directory of the sandbox, all files created for the sandbox will be
	// placed under this directory.
	sandboxesDir = "sandboxes"
	// containersDir contains all container root.
	containersDir = "containers"
	// According to http://man7.org/linux/man-pages/man5/resolv.conf.5.html:
	// "The search list is currently limited to six domains with a total of 256 characters."
	maxDNSSearches = 6
	// Delimiter used to construct container/sandbox names.
	nameDelimiter = "_"
	// netNSFormat is the format of network namespace of a process.
	netNSFormat = "/proc/%v/ns/net"
	// ipcNSFormat is the format of ipc namespace of a process.
	ipcNSFormat = "/proc/%v/ns/ipc"
	// utsNSFormat is the format of uts namespace of a process.
	utsNSFormat = "/proc/%v/ns/uts"
	// pidNSFormat is the format of pid namespace of a process.
	pidNSFormat = "/proc/%v/ns/pid"
	// devShm is the default path of /dev/shm.
	devShm = "/dev/shm"
	// etcHosts is the default path of /etc/hosts file.
	etcHosts = "/etc/hosts"
	// etcHostname is the default path of /etc/hostname file.
	etcHostname = "/etc/hostname"
	// resolvConfPath is the abs path of resolv.conf on host or container.
	resolvConfPath = "/etc/resolv.conf"
	// hostnameEnv is the key for HOSTNAME env.
	hostnameEnv = "HOSTNAME"
)

const (
	// criContainerdPrefix is common prefix for cri-containerd
	criContainerdPrefix = "io.cri-containerd"
	// containerKindLabel is a label key indicating container is sandbox container or application container
	containerKindLabel = criContainerdPrefix + ".kind"
	// containerKindSandbox is a label value indicating container is sandbox container
	containerKindSandbox = "sandbox"
	// containerKindContainer is a label value indicating container is application container
	containerKindContainer = "container"
	// imageLabelKey is the label key indicating the image is managed by cri plugin.
	imageLabelKey = criContainerdPrefix + ".image"
	// imageLabelValue is the label value indicating the image is managed by cri plugin.
	imageLabelValue = "managed"
	// sandboxMetadataExtension is an extension name that identify metadata of sandbox in CreateContainerRequest
	sandboxMetadataExtension = criContainerdPrefix + ".sandbox.metadata"
	// containerMetadataExtension is an extension name that identify metadata of container in CreateContainerRequest
	containerMetadataExtension = criContainerdPrefix + ".container.metadata"
)

const (
	// defaultIfName is the default network interface for the pods
	defaultIfName = "eth0"
	// networkAttachCount is the minimum number of networks the PodSandbox
	// attaches to
	networkAttachCount        = 2
	windowsNetworkAttachCount = 1
)

// Runtime type strings for various runtimes.
const (
	// linuxRuntime is the legacy linux runtime for shim v1.
	linuxRuntime = "io.containerd.runtime.v1.linux"
	// runcRuntime is the runc runtime for shim v2.
	runcRuntime = "io.containerd.runc.v1"
	// runhcsRuntime is the runhcs runtime for the shim v2 for Windows.
	runhcsRuntime = "io.containerd.runhcs.v1"
)

// makeSandboxName generates sandbox name from sandbox metadata. The name
// generated is unique as long as sandbox metadata is unique.
func makeSandboxName(s *runtime.PodSandboxMetadata) string {
	return strings.Join([]string{
		s.Name,      // 0
		s.Namespace, // 1
		s.Uid,       // 2
		fmt.Sprintf("%d", s.Attempt), // 3
	}, nameDelimiter)
}

// makeContainerName generates container name from sandbox and container metadata.
// The name generated is unique as long as the sandbox container combination is
// unique.
func makeContainerName(c *runtime.ContainerMetadata, s *runtime.PodSandboxMetadata) string {
	return strings.Join([]string{
		c.Name,      // 0
		s.Name,      // 1: pod name
		s.Namespace, // 2: pod namespace
		s.Uid,       // 3: pod uid
		fmt.Sprintf("%d", c.Attempt), // 4
	}, nameDelimiter)
}

// getCgroupsPath generates container cgroups path.
func getCgroupsPath(cgroupsParent, id string, systemdCgroup bool) string {
	if systemdCgroup {
		// Convert a.slice/b.slice/c.slice to c.slice.
		p := path.Base(cgroupsParent)
		// runc systemd cgroup path format is "slice:prefix:name".
		return strings.Join([]string{p, "cri-containerd", id}, ":")
	}
	return filepath.Join(cgroupsParent, id)
}

// getSandboxRootDir returns the root directory for managing sandbox files,
// e.g. hosts files.
func (c *criService) getSandboxRootDir(id string) string {
	return filepath.Join(c.config.RootDir, sandboxesDir, id)
}

// getVolatileSandboxRootDir returns the root directory for managing volatile sandbox files,
// e.g. named pipes.
func (c *criService) getVolatileSandboxRootDir(id string) string {
	return filepath.Join(c.config.StateDir, sandboxesDir, id)
}

// getContainerRootDir returns the root directory for managing container files,
// e.g. state checkpoint.
func (c *criService) getContainerRootDir(id string) string {
	return filepath.Join(c.config.RootDir, containersDir, id)
}

// getVolatileContainerRootDir returns the root directory for managing volatile container files,
// e.g. named pipes.
func (c *criService) getVolatileContainerRootDir(id string) string {
	return filepath.Join(c.config.StateDir, containersDir, id)
}

// getSandboxHostname returns the hostname file path inside the sandbox root directory.
func (c *criService) getSandboxHostname(id string) string {
	return filepath.Join(c.getSandboxRootDir(id), "hostname")
}

// getSandboxHosts returns the hosts file path inside the sandbox root directory.
func (c *criService) getSandboxHosts(id string) string {
	return filepath.Join(c.getSandboxRootDir(id), "hosts")
}

// getResolvPath returns resolv.conf filepath for specified sandbox.
func (c *criService) getResolvPath(id string) string {
	return filepath.Join(c.getSandboxRootDir(id), "resolv.conf")
}

// getSandboxDevShm returns the shm file path inside the sandbox root directory.
func (c *criService) getSandboxDevShm(id string) string {
	return filepath.Join(c.getVolatileSandboxRootDir(id), "shm")
}

// getNetworkNamespace returns the network namespace of a process.
func getNetworkNamespace(pid uint32) string {
	return fmt.Sprintf(netNSFormat, pid)
}

// getIPCNamespace returns the ipc namespace of a process.
func getIPCNamespace(pid uint32) string {
	return fmt.Sprintf(ipcNSFormat, pid)
}

// getUTSNamespace returns the uts namespace of a process.
func getUTSNamespace(pid uint32) string {
	return fmt.Sprintf(utsNSFormat, pid)
}

// getPIDNamespace returns the pid namespace of a process.
func getPIDNamespace(pid uint32) string {
	return fmt.Sprintf(pidNSFormat, pid)
}

// criContainerStateToString formats CRI container state to string.
func criContainerStateToString(state runtime.ContainerState) string {
	return runtime.ContainerState_name[int32(state)]
}

// getRepoDigestAngTag returns image repoDigest and repoTag of the named image reference.
func getRepoDigestAndTag(namedRef reference.Named, digest imagedigest.Digest, schema1 bool) (string, string) {
	var repoTag, repoDigest string
	if _, ok := namedRef.(reference.NamedTagged); ok {
		repoTag = namedRef.String()
	}
	if _, ok := namedRef.(reference.Canonical); ok {
		repoDigest = namedRef.String()
	} else if !schema1 {
		// digest is not actual repo digest for schema1 image.
		repoDigest = namedRef.Name() + "@" + digest.String()
	}
	return repoDigest, repoTag
}

// localResolve resolves image reference locally and returns corresponding image metadata. It
// returns store.ErrNotExist if the reference doesn't exist.
func (c *criService) localResolve(refOrID string) (imagestore.Image, error) {
	getImageID := func(refOrId string) string {
		if _, err := imagedigest.Parse(refOrID); err == nil {
			return refOrID
		}
		return func(ref string) string {
			// ref is not image id, try to resolve it locally.
			// TODO(random-liu): Handle this error better for debugging.
			normalized, err := reference.ParseDockerRef(ref)
			if err != nil {
				return ""
			}
			id, err := c.imageStore.Resolve(normalized.String())
			if err != nil {
				return ""
			}
			return id
		}(refOrID)
	}

	imageID := getImageID(refOrID)
	if imageID == "" {
		// Try to treat ref as imageID
		imageID = refOrID
	}
	return c.imageStore.Get(imageID)
}

// getUserFromImage gets uid or user name of the image user.
// If user is numeric, it will be treated as uid; or else, it is treated as user name.
func getUserFromImage(user string) (*int64, string) {
	// return both empty if user is not specified in the image.
	if user == "" {
		return nil, ""
	}
	// split instances where the id may contain user:group
	user = strings.Split(user, ":")[0]
	// user could be either uid or user name. Try to interpret as numeric uid.
	uid, err := strconv.ParseInt(user, 10, 64)
	if err != nil {
		// If user is non numeric, assume it's user name.
		return nil, user
	}
	// If user is a numeric uid.
	return &uid, ""
}

// ensureImageExists returns corresponding metadata of the image reference, if image is not
// pulled yet, the function will pull the image.
func (c *criService) ensureImageExists(ctx context.Context, ref string, sandbox *runtime.PodSandboxConfig) (*imagestore.Image, error) {
	image, err := c.localResolve(ref)
	if err != nil && err != store.ErrNotExist {
		return nil, errors.Wrapf(err, "failed to get image %q", ref)
	}
	if err == nil {
		return &image, nil
	}
	// Pull image to ensure the image exists
	resp, err := c.PullImage(ctx, &runtime.PullImageRequest{Image: &runtime.ImageSpec{Image: ref}, SandboxConfig: sandbox})
	if err != nil {
		return nil, errors.Wrapf(err, "failed to pull image %q", ref)
	}
	imageID := resp.GetImageRef()
	newImage, err := c.imageStore.Get(imageID)
	if err != nil {
		// It's still possible that someone removed the image right after it is pulled.
		return nil, errors.Wrapf(err, "failed to get image %q after pulling", imageID)
	}
	return &newImage, nil
}

// isInCRIMounts checks whether a destination is in CRI mount list.
func isInCRIMounts(dst string, mounts []*runtime.Mount) bool {
	for _, m := range mounts {
		if m.ContainerPath == dst {
			return true
		}
	}
	return false
}

// filterLabel returns a label filter. Use `%q` here because containerd
// filter needs extra quote to work properly.
func filterLabel(k, v string) string {
	return fmt.Sprintf("labels.%q==%q", k, v)
}

// buildLabel builds the labels from config to be passed to containerd
func buildLabels(configLabels map[string]string, containerType string) map[string]string {
	labels := make(map[string]string)
	for k, v := range configLabels {
		labels[k] = v
	}
	labels[containerKindLabel] = containerType
	return labels
}

// newSpecGenerator creates a new spec generator for the runtime spec.
func newSpecGenerator(spec *runtimespec.Spec) generator {
	g := generate.NewFromSpec(spec)
	g.HostSpecific = true
	return newCustomGenerator(g)
}

// generator is a custom generator with some functions overridden
// used by the cri plugin.
// TODO(random-liu): Upstream this fix.
type generator struct {
	generate.Generator
	envCache map[string]int
}

func newCustomGenerator(g generate.Generator) generator {
	cg := generator{
		Generator: g,
		envCache:  make(map[string]int),
	}
	if g.Config != nil && g.Config.Process != nil {
		for i, env := range g.Config.Process.Env {
			kv := strings.SplitN(env, "=", 2)
			cg.envCache[kv[0]] = i
		}
	}
	return cg
}

// AddProcessEnv overrides the original AddProcessEnv. It uses
// a map to cache and override envs.
func (g *generator) AddProcessEnv(key, value string) {
	if len(g.envCache) == 0 {
		// Call AddProccessEnv once to initialize the spec.
		g.Generator.AddProcessEnv(key, value)
		g.envCache[key] = 0
		return
	}
	spec := g.Config
	env := fmt.Sprintf("%s=%s", key, value)
	if idx, ok := g.envCache[key]; !ok {
		spec.Process.Env = append(spec.Process.Env, env)
		g.envCache[key] = len(spec.Process.Env) - 1
	} else {
		spec.Process.Env[idx] = env
	}
}

func getPodCNILabels(id string, config *runtime.PodSandboxConfig) map[string]string {
	return map[string]string{
		"K8S_POD_NAMESPACE":          config.GetMetadata().GetNamespace(),
		"K8S_POD_NAME":               config.GetMetadata().GetName(),
		"K8S_POD_INFRA_CONTAINER_ID": id,
		"IgnoreUnknown":              "1",
	}
}

// toRuntimeAuthConfig converts cri plugin auth config to runtime auth config.
func toRuntimeAuthConfig(a criconfig.AuthConfig) *runtime.AuthConfig {
	return &runtime.AuthConfig{
		Username:      a.Username,
		Password:      a.Password,
		Auth:          a.Auth,
		IdentityToken: a.IdentityToken,
	}
}

// mounts defines how to sort runtime.Mount.
// This is the same with the Docker implementation:
//   https://github.com/moby/moby/blob/17.05.x/daemon/volumes.go#L26
type orderedMounts []*runtime.Mount

// Len returns the number of mounts. Used in sorting.
func (m orderedMounts) Len() int {
	return len(m)
}

// Less returns true if the number of parts (a/b/c would be 3 parts) in the
// mount indexed by parameter 1 is less than that of the mount indexed by
// parameter 2. Used in sorting.
func (m orderedMounts) Less(i, j int) bool {
	return m.parts(i) < m.parts(j)
}

// Swap swaps two items in an array of mounts. Used in sorting
func (m orderedMounts) Swap(i, j int) {
	m[i], m[j] = m[j], m[i]
}

// parts returns the number of parts in the destination of a mount. Used in sorting.
func (m orderedMounts) parts(i int) int {
	return strings.Count(filepath.Clean(m[i].ContainerPath), string(os.PathSeparator))
}

// parseImageReferences parses a list of arbitrary image references and returns
// the repotags and repodigests
func parseImageReferences(refs []string) ([]string, []string) {
	var tags, digests []string
	for _, ref := range refs {
		parsed, err := reference.ParseAnyReference(ref)
		if err != nil {
			continue
		}
		if _, ok := parsed.(reference.Canonical); ok {
			digests = append(digests, parsed.String())
		} else if _, ok := parsed.(reference.Tagged); ok {
			tags = append(tags, parsed.String())
		}
	}
	return tags, digests
}

// generateRuntimeOptions generates runtime options from cri plugin config.
func generateRuntimeOptions(r criconfig.Runtime, c criconfig.Config) (interface{}, error) {
	if r.Options == nil {
		switch r.Type {
		case linuxRuntime:
			// This is a legacy config, generate runctypes.RuncOptions.
			return &runctypes.RuncOptions{
				Runtime:       r.Engine,
				RuntimeRoot:   r.Root,
				SystemdCgroup: c.SystemdCgroup,
			}, nil
		case runhcsRuntime:
			return &runhcsoptions.Options{}, nil
		}
		if r.Type != linuxRuntime {
			return nil, nil
		}

	}
	options := getRuntimeOptionsType(r.Type)
	if err := toml.PrimitiveDecode(*r.Options, options); err != nil {
		return nil, err
	}
	return options, nil
}

// getRuntimeOptionsType gets empty runtime options by the runtime type name.
func getRuntimeOptionsType(t string) interface{} {
	switch t {
	case runcRuntime:
		return &runcoptions.Options{}
<<<<<<< HEAD
	case runhcsRuntime:
		return &runhcsoptions.Options{}
	default:
=======
	case linuxRuntime:
>>>>>>> fbce5790
		return &runctypes.RuncOptions{}
	default:
		return &runtimeoptions.Options{}
	}
}

// getRuntimeOptions get runtime options from container metadata.
func getRuntimeOptions(c containers.Container) (interface{}, error) {
	if c.Runtime.Options == nil {
		return nil, nil
	}
	opts, err := typeurl.UnmarshalAny(c.Runtime.Options)
	if err != nil {
		return nil, err
	}
	return opts, nil
}

func getCurrentOOMScoreAdj() (int, error) {
	b, err := ioutil.ReadFile("/proc/self/oom_score_adj")
	if err != nil {
		return 0, errors.Wrap(err, "could not get the daemon oom_score_adj")
	}
	s := strings.TrimSpace(string(b))
	i, err := strconv.Atoi(s)
	if err != nil {
		return 0, errors.Wrap(err, "could not get the daemon oom_score_adj")
	}
	return i, nil
}

func restrictOOMScoreAdj(preferredOOMScoreAdj int) (int, error) {
	currentOOMScoreAdj, err := getCurrentOOMScoreAdj()
	if err != nil {
		return preferredOOMScoreAdj, err
	}
	if preferredOOMScoreAdj < currentOOMScoreAdj {
		return currentOOMScoreAdj, nil
	}
	return preferredOOMScoreAdj, nil
}

const (
	// unknownExitCode is the exit code when exit reason is unknown.
	unknownExitCode = 255
	// unknownExitReason is the exit reason when exit reason is unknown.
	unknownExitReason = "Unknown"
)

// unknownContainerStatus returns the default container status when its status is unknown.
func unknownContainerStatus() containerstore.Status {
	return containerstore.Status{
		CreatedAt:  0,
		StartedAt:  0,
		FinishedAt: 0,
		ExitCode:   unknownExitCode,
		Reason:     unknownExitReason,
	}
}

// unknownSandboxStatus returns the default sandbox status when its status is unknown.
func unknownSandboxStatus() sandboxstore.Status {
	return sandboxstore.Status{
		State: sandboxstore.StateUnknown,
	}
}

// unknownExitStatus generates containerd.Status for container exited with unknown exit code.
func unknownExitStatus() containerd.Status {
	return containerd.Status{
		Status:     containerd.Stopped,
		ExitStatus: unknownExitCode,
		ExitTime:   time.Now(),
	}
}

// getTaskStatus returns status for a given task. It returns unknown exit status if
// the task is nil or not found.
func getTaskStatus(ctx context.Context, task containerd.Task) (containerd.Status, error) {
	if task == nil {
		return unknownExitStatus(), nil
	}
	status, err := task.Status(ctx)
	if err != nil {
		if !errdefs.IsNotFound(err) {
			return containerd.Status{}, err
		}
		return unknownExitStatus(), nil
	}
	return status, nil
}<|MERGE_RESOLUTION|>--- conflicted
+++ resolved
@@ -503,13 +503,9 @@
 	switch t {
 	case runcRuntime:
 		return &runcoptions.Options{}
-<<<<<<< HEAD
 	case runhcsRuntime:
 		return &runhcsoptions.Options{}
-	default:
-=======
 	case linuxRuntime:
->>>>>>> fbce5790
 		return &runctypes.RuncOptions{}
 	default:
 		return &runtimeoptions.Options{}
