--- conflicted
+++ resolved
@@ -438,15 +438,12 @@
 			g.AddProcessAdditionalGid(uint32(group))
 		}
 		setOCINamespaces(&g, securityContext.GetNamespaceOptions(), sandboxPid)
-<<<<<<< HEAD
 		g.SetProcessNoNewPrivileges(securityContext.GetNoNewPrivs())
-=======
 	} else {
 		username := config.GetWindows().GetSecurityContext().GetRunAsUsername()
 		if username != "" {
 			g.SetProcessUsername(username)
 		}
->>>>>>> 3f7ed6b1
 	}
 
 	return g.Config, nil
